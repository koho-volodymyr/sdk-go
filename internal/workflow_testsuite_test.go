// Copyright (c) 2017 Uber Technologies, Inc.
//
// Permission is hereby granted, free of charge, to any person obtaining a copy
// of this software and associated documentation files (the "Software"), to deal
// in the Software without restriction, including without limitation the rights
// to use, copy, modify, merge, publish, distribute, sublicense, and/or sell
// copies of the Software, and to permit persons to whom the Software is
// furnished to do so, subject to the following conditions:
//
// The above copyright notice and this permission notice shall be included in
// all copies or substantial portions of the Software.
//
// THE SOFTWARE IS PROVIDED "AS IS", WITHOUT WARRANTY OF ANY KIND, EXPRESS OR
// IMPLIED, INCLUDING BUT NOT LIMITED TO THE WARRANTIES OF MERCHANTABILITY,
// FITNESS FOR A PARTICULAR PURPOSE AND NONINFRINGEMENT. IN NO EVENT SHALL THE
// AUTHORS OR COPYRIGHT HOLDERS BE LIABLE FOR ANY CLAIM, DAMAGES OR OTHER
// LIABILITY, WHETHER IN AN ACTION OF CONTRACT, TORT OR OTHERWISE, ARISING FROM,
// OUT OF OR IN CONNECTION WITH THE SOFTWARE OR THE USE OR OTHER DEALINGS IN
// THE SOFTWARE.

package internal

import (
<<<<<<< HEAD
	"context"
=======
	"strings"
>>>>>>> 05e8471d
	"testing"
	"time"

	"github.com/stretchr/testify/require"
)

func TestSetMemoOnStart(t *testing.T) {
	testSuite := &WorkflowTestSuite{}
	env := testSuite.NewTestWorkflowEnvironment()

	memo := map[string]interface{}{
		"key": make(chan int),
	}
	err := env.SetMemoOnStart(memo)
	require.Error(t, err)

	memo = map[string]interface{}{
		"memoKey": "memo",
	}
	require.Nil(t, env.impl.workflowInfo.Memo)
	err = env.SetMemoOnStart(memo)
	require.NoError(t, err)
	require.NotNil(t, env.impl.workflowInfo.Memo)
}

func TestSetSearchAttributesOnStart(t *testing.T) {
	testSuite := &WorkflowTestSuite{}
	env := testSuite.NewTestWorkflowEnvironment()

	invalidSearchAttr := map[string]interface{}{
		"key": make(chan int),
	}
	err := env.SetSearchAttributesOnStart(invalidSearchAttr)
	require.Error(t, err)

	searchAttr := map[string]interface{}{
		"CustomIntField": 1,
	}
	err = env.SetSearchAttributesOnStart(searchAttr)
	require.NoError(t, err)
	require.NotNil(t, env.impl.workflowInfo.SearchAttributes)
}

<<<<<<< HEAD
func TestNoExplicitRegistrationRequired(t *testing.T) {
	testSuite := &WorkflowTestSuite{}
	env := testSuite.NewTestWorkflowEnvironment()
	activity := func(ctx context.Context, arg string) (string, error) { return arg + " World!", nil }
	env.RegisterActivity(activity)
	env.ExecuteWorkflow(func(ctx Context, arg1 string) (string, error) {
		ctx = WithActivityOptions(ctx, ActivityOptions{
			ScheduleToCloseTimeout: time.Hour,
			StartToCloseTimeout:    time.Hour,
			ScheduleToStartTimeout: time.Hour,
		})
		var result string
		err := ExecuteActivity(ctx, activity, arg1).Get(ctx, &result)
		if err != nil {
			return "", err
		}
		return result, nil
	}, "Hello")
	require.NoError(t, env.GetWorkflowError())
	var result string
	err := env.GetWorkflowResult(&result)
	require.NoError(t, err)
	require.Equal(t, "Hello World!", result)
=======
func TestUnregisteredActivity(t *testing.T) {
	testSuite := &WorkflowTestSuite{}
	env := testSuite.NewTestWorkflowEnvironment()
	workflow := func(ctx Context) error {
		ctx = WithActivityOptions(ctx, ActivityOptions{
			ScheduleToStartTimeout: time.Minute,
			StartToCloseTimeout:    time.Minute,
		})
		return ExecuteActivity(ctx, "unregistered").Get(ctx, nil)
	}
	RegisterWorkflow(workflow)
	env.ExecuteWorkflow(workflow)
	require.Error(t, env.GetWorkflowError())
	ee := env.GetWorkflowError()
	require.True(t, strings.HasPrefix(ee.Error(), "unable to find activityType=unregistered"), ee.Error())
>>>>>>> 05e8471d
}<|MERGE_RESOLUTION|>--- conflicted
+++ resolved
@@ -21,11 +21,8 @@
 package internal
 
 import (
-<<<<<<< HEAD
 	"context"
-=======
 	"strings"
->>>>>>> 05e8471d
 	"testing"
 	"time"
 
@@ -69,7 +66,6 @@
 	require.NotNil(t, env.impl.workflowInfo.SearchAttributes)
 }
 
-<<<<<<< HEAD
 func TestNoExplicitRegistrationRequired(t *testing.T) {
 	testSuite := &WorkflowTestSuite{}
 	env := testSuite.NewTestWorkflowEnvironment()
@@ -93,7 +89,8 @@
 	err := env.GetWorkflowResult(&result)
 	require.NoError(t, err)
 	require.Equal(t, "Hello World!", result)
-=======
+}
+
 func TestUnregisteredActivity(t *testing.T) {
 	testSuite := &WorkflowTestSuite{}
 	env := testSuite.NewTestWorkflowEnvironment()
@@ -109,5 +106,4 @@
 	require.Error(t, env.GetWorkflowError())
 	ee := env.GetWorkflowError()
 	require.True(t, strings.HasPrefix(ee.Error(), "unable to find activityType=unregistered"), ee.Error())
->>>>>>> 05e8471d
 }