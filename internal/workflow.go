// Copyright (c) 2017 Uber Technologies, Inc.
//
// Permission is hereby granted, free of charge, to any person obtaining a copy
// of this software and associated documentation files (the "Software"), to deal
// in the Software without restriction, including without limitation the rights
// to use, copy, modify, merge, publish, distribute, sublicense, and/or sell
// copies of the Software, and to permit persons to whom the Software is
// furnished to do so, subject to the following conditions:
//
// The above copyright notice and this permission notice shall be included in
// all copies or substantial portions of the Software.
//
// THE SOFTWARE IS PROVIDED "AS IS", WITHOUT WARRANTY OF ANY KIND, EXPRESS OR
// IMPLIED, INCLUDING BUT NOT LIMITED TO THE WARRANTIES OF MERCHANTABILITY,
// FITNESS FOR A PARTICULAR PURPOSE AND NONINFRINGEMENT. IN NO EVENT SHALL THE
// AUTHORS OR COPYRIGHT HOLDERS BE LIABLE FOR ANY CLAIM, DAMAGES OR OTHER
// LIABILITY, WHETHER IN AN ACTION OF CONTRACT, TORT OR OTHERWISE, ARISING FROM,
// OUT OF OR IN CONNECTION WITH THE SOFTWARE OR THE USE OR OTHER DEALINGS IN
// THE SOFTWARE.

package internal

import (
	"errors"
	"fmt"
	"strings"
	"time"

	"github.com/uber-go/tally"
	s "go.temporal.io/temporal/.gen/go/shared"
	"go.temporal.io/temporal/internal/common"
	"go.uber.org/zap"
)

var (
	errDomainNotSet                  = errors.New("domain is not set")
	errWorkflowIDNotSet              = errors.New("workflowId is not set")
	errLocalActivityParamsBadRequest = errors.New("missing local activity parameters through context, check LocalActivityOptions")
	errActivityParamsBadRequest      = errors.New("missing activity parameters through context, check ActivityOptions")
	errWorkflowOptionBadRequest      = errors.New("missing workflow options through context, check WorkflowOptions")
	errSearchAttributesNotSet        = errors.New("search attributes is empty")
)

type (
	// Channel must be used instead of native go channel by workflow code.
	// Use workflow.NewChannel(ctx) method to create Channel instance.
	Channel interface {
		// Receive blocks until it receives a value, and then assigns the received value to the provided pointer.
		// Returns false when Channel is closed.
		// Parameter valuePtr is a pointer to the expected data structure to be received. For example:
		//  var v string
		//  c.Receive(ctx, &v)
		Receive(ctx Context, valuePtr interface{}) (more bool)

		// ReceiveAsync try to receive from Channel without blocking. If there is data available from the Channel, it
		// assign the data to valuePtr and returns true. Otherwise, it returns false immediately.
		ReceiveAsync(valuePtr interface{}) (ok bool)

		// ReceiveAsyncWithMoreFlag is same as ReceiveAsync with extra return value more to indicate if there could be
		// more value from the Channel. The more is false when Channel is closed.
		ReceiveAsyncWithMoreFlag(valuePtr interface{}) (ok bool, more bool)

		// Send blocks until the data is sent.
		Send(ctx Context, v interface{})

		// SendAsync try to send without blocking. It returns true if the data was sent, otherwise it returns false.
		SendAsync(v interface{}) (ok bool)

		// Close close the Channel, and prohibit subsequent sends.
		Close()
	}

	// Selector must be used instead of native go select by workflow code.
	// Use workflow.NewSelector(ctx) method to create a Selector instance.
	Selector interface {
		AddReceive(c Channel, f func(c Channel, more bool)) Selector
		AddSend(c Channel, v interface{}, f func()) Selector
		AddFuture(future Future, f func(f Future)) Selector
		AddDefault(f func())
		Select(ctx Context)
	}

	// WaitGroup must be used instead of native go sync.WaitGroup by
	// workflow code.  Use workflow.NewWaitGroup(ctx) method to create
	// a new WaitGroup instance
	WaitGroup interface {
		Add(delta int)
		Done()
		Wait(ctx Context)
	}

	// Future represents the result of an asynchronous computation.
	Future interface {
		// Get blocks until the future is ready. When ready it either returns non nil error or assigns result value to
		// the provided pointer.
		// Example:
		//  var v string
		//  if err := f.Get(ctx, &v); err != nil {
		//      return err
		//  }
		//
		// The valuePtr parameter can be nil when the encoded result value is not needed.
		// Example:
		//  err = f.Get(ctx, nil)
		Get(ctx Context, valuePtr interface{}) error

		// When true Get is guaranteed to not block
		IsReady() bool
	}

	// Settable is used to set value or error on a future.
	// See more: workflow.NewFuture(ctx).
	Settable interface {
		Set(value interface{}, err error)
		SetValue(value interface{})
		SetError(err error)
		Chain(future Future) // Value (or error) of the future become the same of the chained one.
	}

	// ChildWorkflowFuture represents the result of a child workflow execution
	ChildWorkflowFuture interface {
		Future
		// GetChildWorkflowExecution returns a future that will be ready when child workflow execution started. You can
		// get the WorkflowExecution of the child workflow from the future. Then you can use Workflow ID and RunID of
		// child workflow to cancel or send signal to child workflow.
		//  childWorkflowFuture := workflow.ExecuteChildWorkflow(ctx, child, ...)
		//  var childWE WorkflowExecution
		//  if err := childWorkflowFuture.GetChildWorkflowExecution().Get(&childWE); err == nil {
		//      // child workflow started, you can use childWE to get the WorkflowID and RunID of child workflow
		//  }
		GetChildWorkflowExecution() Future

		// SignalWorkflowByID sends a signal to the child workflow. This call will block until child workflow is started.
		SignalChildWorkflow(ctx Context, signalName string, data interface{}) Future
	}

	// WorkflowType identifies a workflow type.
	WorkflowType struct {
		Name string
	}

	// WorkflowExecution Details.
	WorkflowExecution struct {
		ID    string
		RunID string
	}

	// EncodedValue is type alias used to encapsulate/extract encoded result from workflow/activity.
	EncodedValue struct {
		value         []byte
		dataConverter DataConverter
	}
	// Version represents a change version. See GetVersion call.
	Version int

	// ChildWorkflowOptions stores all child workflow specific parameters that will be stored inside of a Context.
	// The current timeout resolution implementation is in seconds and uses math.Ceil(d.Seconds()) as the duration. But is
	// subjected to change in the future.
	ChildWorkflowOptions struct {
		// Domain of the child workflow.
		// Optional: the current workflow (parent)'s domain will be used if this is not provided.
		Domain string

		// WorkflowID of the child workflow to be scheduled.
		// Optional: an auto generated workflowID will be used if this is not provided.
		WorkflowID string

		// TaskList that the child workflow needs to be scheduled on.
		// Optional: the parent workflow task list will be used if this is not provided.
		TaskList string

		// ExecutionStartToCloseTimeout - The end to end timeout for the child workflow execution.
		// Mandatory: no default
		ExecutionStartToCloseTimeout time.Duration

		// TaskStartToCloseTimeout - The decision task timeout for the child workflow.
		// Optional: default is 10s if this is not provided (or if 0 is provided).
		TaskStartToCloseTimeout time.Duration

		// WaitForCancellation - Whether to wait for cancelled child workflow to be ended (child workflow can be ended
		// as: completed/failed/timedout/terminated/canceled)
		// Optional: default false
		WaitForCancellation bool

		// WorkflowIDReusePolicy - Whether server allow reuse of workflow ID, can be useful
		// for dedup logic if set to WorkflowIdReusePolicyRejectDuplicate
		WorkflowIDReusePolicy WorkflowIDReusePolicy

		// RetryPolicy specify how to retry child workflow if error happens.
		// Optional: default is no retry
		RetryPolicy *RetryPolicy

		// CronSchedule - Optional cron schedule for workflow. If a cron schedule is specified, the workflow will run
		// as a cron based on the schedule. The scheduling will be based on UTC time. Schedule for next run only happen
		// after the current run is completed/failed/timeout. If a RetryPolicy is also supplied, and the workflow failed
		// or timeout, the workflow will be retried based on the retry policy. While the workflow is retrying, it won't
		// schedule its next run. If next schedule is due while workflow is running (or retrying), then it will skip that
		// schedule. Cron workflow will not stop until it is terminated or cancelled (by returning temporal.CanceledError).
		// The cron spec is as following:
		// ┌───────────── minute (0 - 59)
		// │ ┌───────────── hour (0 - 23)
		// │ │ ┌───────────── day of the month (1 - 31)
		// │ │ │ ┌───────────── month (1 - 12)
		// │ │ │ │ ┌───────────── day of the week (0 - 6) (Sunday to Saturday)
		// │ │ │ │ │
		// │ │ │ │ │
		// * * * * *
		CronSchedule string

		// Memo - Optional non-indexed info that will be shown in list workflow.
		Memo map[string]interface{}

		// SearchAttributes - Optional indexed info that can be used in query of List/Scan/Count workflow APIs (only
		// supported when Cadence server is using ElasticSearch). The key and value type must be registered on Cadence server side.
		// Use GetSearchAttributes API to get valid key and corresponding value type.
		SearchAttributes map[string]interface{}

		// ParentClosePolicy - Optional policy to decide what to do for the child.
		// Default is Terminate (if onboarded to this feature)
		ParentClosePolicy ParentClosePolicy
	}
)

// RegisterWorkflowOptions consists of options for registering a workflow
type RegisterWorkflowOptions struct {
	Name                          string
	DisableAlreadyRegisteredCheck bool
}

// RegisterWorkflow - registers a workflow function with the framework.
// The public form is: workflow.Register(...)
// A workflow takes a cadence context and input and returns a (result, error) or just error.
// Examples:
//	func sampleWorkflow(ctx workflow.Context, input []byte) (result []byte, err error)
//	func sampleWorkflow(ctx workflow.Context, arg1 int, arg2 string) (result []byte, err error)
//	func sampleWorkflow(ctx workflow.Context) (result []byte, err error)
//	func sampleWorkflow(ctx workflow.Context, arg1 int) (result string, err error)
// Serialization of all primitive types, structures is supported ... except channels, functions, variadic, unsafe pointer.
// This method calls panic if workflowFunc doesn't comply with the expected format.
func RegisterWorkflow(workflowFunc interface{}) {
	RegisterWorkflowWithOptions(workflowFunc, RegisterWorkflowOptions{})
}

// RegisterWorkflowWithOptions registers the workflow function with options.
// The public form is: workflow.RegisterWithOptions(...)
// The user can use options to provide an external name for the workflow or leave it empty if no
// external name is required. This can be used as
//  workflow.RegisterWithOptions(sampleWorkflow, RegisterWorkflowOptions{})
//  workflow.RegisterWithOptions(sampleWorkflow, RegisterWorkflowOptions{Name: "foo"})
// A workflow takes a cadence context and input and returns a (result, error) or just error.
// Examples:
//	func sampleWorkflow(ctx workflow.Context, input []byte) (result []byte, err error)
//	func sampleWorkflow(ctx workflow.Context, arg1 int, arg2 string) (result []byte, err error)
//	func sampleWorkflow(ctx workflow.Context) (result []byte, err error)
//	func sampleWorkflow(ctx workflow.Context, arg1 int) (result string, err error)
// Serialization of all primitive types, structures is supported ... except channels, functions, variadic, unsafe pointer.
// This method calls panic if workflowFunc doesn't comply with the expected format or tries to register the same workflow
// type name twice. Use workflow.RegisterOptions.DisableAlreadyRegisteredCheck to allow multiple registrations.
func RegisterWorkflowWithOptions(workflowFunc interface{}, opts RegisterWorkflowOptions) {
	registry := getGlobalRegistry()
	registry.RegisterWorkflowWithOptions(workflowFunc, opts)
<<<<<<< HEAD
=======
}

// Await blocks the calling thread until condition() returns true
// Returns CanceledError if the ctx is canceled.
func Await(ctx Context, condition func() bool) error {
	state := getState(ctx)
	defer state.unblocked()

	for !condition() {
		doneCh := ctx.Done()
		// TODO: Consider always returning a channel
		if doneCh != nil {
			if _, more := doneCh.ReceiveAsyncWithMoreFlag(nil); !more {
				return NewCanceledError("Await context cancelled")
			}
		}
		state.yield("Await")
	}
	return nil
>>>>>>> ec82b6fb
}

// NewChannel create new Channel instance
func NewChannel(ctx Context) Channel {
	state := getState(ctx)
	state.dispatcher.channelSequence++
	return NewNamedChannel(ctx, fmt.Sprintf("chan-%v", state.dispatcher.channelSequence))
}

// NewNamedChannel create new Channel instance with a given human readable name.
// Name appears in stack traces that are blocked on this channel.
func NewNamedChannel(ctx Context, name string) Channel {
	env := getWorkflowEnvironment(ctx)
	return &channelImpl{name: name, dataConverter: getDataConverterFromWorkflowContext(ctx), env: env}
}

// NewBufferedChannel create new buffered Channel instance
func NewBufferedChannel(ctx Context, size int) Channel {
	env := getWorkflowEnvironment(ctx)
	return &channelImpl{size: size, dataConverter: getDataConverterFromWorkflowContext(ctx), env: env}
}

// NewNamedBufferedChannel create new BufferedChannel instance with a given human readable name.
// Name appears in stack traces that are blocked on this Channel.
func NewNamedBufferedChannel(ctx Context, name string, size int) Channel {
	env := getWorkflowEnvironment(ctx)
	return &channelImpl{name: name, size: size, dataConverter: getDataConverterFromWorkflowContext(ctx), env: env}
}

// NewSelector creates a new Selector instance.
func NewSelector(ctx Context) Selector {
	state := getState(ctx)
	state.dispatcher.selectorSequence++
	return NewNamedSelector(ctx, fmt.Sprintf("selector-%v", state.dispatcher.selectorSequence))
}

// NewNamedSelector creates a new Selector instance with a given human readable name.
// Name appears in stack traces that are blocked on this Selector.
func NewNamedSelector(ctx Context, name string) Selector {
	return &selectorImpl{name: name}
}

// NewWaitGroup creates a new WaitGroup instance.
func NewWaitGroup(ctx Context) WaitGroup {
	f, s := NewFuture(ctx)
	return &waitGroupImpl{future: f, settable: s}
}

// Go creates a new coroutine. It has similar semantic to goroutine in a context of the workflow.
func Go(ctx Context, f func(ctx Context)) {
	state := getState(ctx)
	state.dispatcher.newCoroutine(ctx, f)
}

// GoNamed creates a new coroutine with a given human readable name.
// It has similar semantic to goroutine in a context of the workflow.
// Name appears in stack traces that are blocked on this Channel.
func GoNamed(ctx Context, name string, f func(ctx Context)) {
	state := getState(ctx)
	state.dispatcher.newNamedCoroutine(ctx, name, f)
}

// NewFuture creates a new future as well as associated Settable that is used to set its value.
func NewFuture(ctx Context) (Future, Settable) {
	impl := &futureImpl{channel: NewChannel(ctx).(*channelImpl)}
	return impl, impl
}

// ExecuteActivity requests activity execution in the context of a workflow.
// Context can be used to pass the settings for this activity.
// For example: task list that this need to be routed, timeouts that need to be configured.
// Use ActivityOptions to pass down the options.
//  ao := ActivityOptions{
// 	    TaskList: "exampleTaskList",
// 	    ScheduleToStartTimeout: 10 * time.Second,
// 	    StartToCloseTimeout: 5 * time.Second,
// 	    ScheduleToCloseTimeout: 10 * time.Second,
// 	    HeartbeatTimeout: 0,
// 	}
//	ctx := WithActivityOptions(ctx, ao)
// Or to override a single option
//  ctx := WithTaskList(ctx, "exampleTaskList")
// Input activity is either an activity name (string) or a function representing an activity that is getting scheduled.
// Input args are the arguments that need to be passed to the scheduled activity.
//
// If the activity failed to complete then the future get error would indicate the failure, and it can be one of
// CustomError, TimeoutError, CanceledError, PanicError, GenericError.
// You can cancel the pending activity using context(workflow.WithCancel(ctx)) and that will fail the activity with
// error CanceledError.
//
// ExecuteActivity returns Future with activity result or failure.
func ExecuteActivity(ctx Context, activity interface{}, args ...interface{}) Future {
	// Validate type and its arguments.
	dataConverter := getDataConverterFromWorkflowContext(ctx)
	registry := getRegistryFromWorkflowContext(ctx)
	future, settable := newDecodeFuture(ctx, activity)
	activityType, input, err := getValidatedActivityFunction(activity, args, dataConverter, registry)
	if err != nil {
		settable.Set(nil, err)
		return future
	}
	// Validate context options.
	options := getActivityOptions(ctx)
	options, err = getValidatedActivityOptions(ctx)
	if err != nil {
		settable.Set(nil, err)
		return future
	}

	// Validate session state.
	if sessionInfo := getSessionInfo(ctx); sessionInfo != nil {
		isCreationActivity := isSessionCreationActivity(activity)
		if sessionInfo.sessionState == sessionStateFailed && !isCreationActivity {
			settable.Set(nil, ErrSessionFailed)
			return future
		}
		if sessionInfo.sessionState == sessionStateOpen && !isCreationActivity {
			// Use session tasklist
			oldTaskListName := options.TaskListName
			options.TaskListName = sessionInfo.tasklist
			defer func() {
				options.TaskListName = oldTaskListName
			}()
		}
	}

	// Retrieve headers from context to pass them on
	header := getHeadersFromContext(ctx)

	params := executeActivityParams{
		activityOptions: *options,
		ActivityType:    *activityType,
		Input:           input,
		DataConverter:   dataConverter,
		Header:          header,
	}

	ctxDone, cancellable := ctx.Done().(*channelImpl)
	cancellationCallback := &receiveCallback{}
	a := getWorkflowEnvironment(ctx).ExecuteActivity(params, func(r []byte, e error) {
		settable.Set(r, e)
		if cancellable {
			// future is done, we don't need the cancellation callback anymore.
			ctxDone.removeReceiveCallback(cancellationCallback)
		}
	})

	if cancellable {
		cancellationCallback.fn = func(v interface{}, more bool) bool {
			if ctx.Err() == ErrCanceled {
				getWorkflowEnvironment(ctx).RequestCancelActivity(a.activityID)
			}
			return false
		}
		_, ok, more := ctxDone.receiveAsyncImpl(cancellationCallback)
		if ok || !more {
			cancellationCallback.fn(nil, more)
		}
	}
	return future
}

// ExecuteLocalActivity requests to run a local activity. A local activity is like a regular activity with some key
// differences:
// * Local activity is scheduled and run by the workflow worker locally.
// * Local activity does not need Cadence server to schedule activity task and does not rely on activity worker.
// * No need to register local activity.
// * The parameter activity to ExecuteLocalActivity() must be a function.
// * Local activity is for short living activities (usually finishes within seconds).
// * Local activity cannot heartbeat.
//
// Context can be used to pass the settings for this local activity.
// For now there is only one setting for timeout to be set:
//  lao := LocalActivityOptions{
// 	    ScheduleToCloseTimeout: 5 * time.Second,
// 	}
//	ctx := WithLocalActivityOptions(ctx, lao)
// The timeout here should be relative shorter than the DecisionTaskStartToCloseTimeout of the workflow. If you need a
// longer timeout, you probably should not use local activity and instead should use regular activity. Local activity is
// designed to be used for short living activities (usually finishes within seconds).
//
// Input args are the arguments that will to be passed to the local activity. The input args will be hand over directly
// to local activity function without serialization/deserialization because we don't need to pass the input across process
// boundary. However, the result will still go through serialization/deserialization because we need to record the result
// as history to cadence server so if the workflow crashes, a different worker can replay the history without running
// the local activity again.
//
// If the activity failed to complete then the future get error would indicate the failure, and it can be one of
// CustomError, TimeoutError, CanceledError, PanicError, GenericError.
// You can cancel the pending activity by cancel the context(workflow.WithCancel(ctx)) and that will fail the activity
// with error CanceledError.
//
// ExecuteLocalActivity returns Future with local activity result or failure.
func ExecuteLocalActivity(ctx Context, activity interface{}, args ...interface{}) Future {
	future, settable := newDecodeFuture(ctx, activity)

	if err := validateFunctionArgs(activity, args, false); err != nil {
		settable.Set(nil, err)
		return future
	}
	options, err := getValidatedLocalActivityOptions(ctx)
	if err != nil {
		settable.Set(nil, err)
		return future
	}

	params := &executeLocalActivityParams{
		localActivityOptions: *options,
		ActivityFn:           activity,
		ActivityType:         lastPartOfName(getFunctionName(activity)),
		InputArgs:            args,
		WorkflowInfo:         GetWorkflowInfo(ctx),
		DataConverter:        getDataConverterFromWorkflowContext(ctx),
		ScheduledTime:        Now(ctx), // initial scheduled time
	}

	Go(ctx, func(ctx Context) {
		for {
			f := scheduleLocalActivity(ctx, params)
			var result []byte
			err := f.Get(ctx, &result)
			if retryErr, ok := err.(*needRetryError); ok && retryErr.Backoff > 0 {
				// Backoff for retry
				Sleep(ctx, retryErr.Backoff)
				// increase the attempt, and retry the local activity
				params.Attempt = retryErr.Attempt + 1
				continue
			}

			// not more retry, return whatever is received.
			settable.Set(result, err)
			return
		}
	})

	return future
}

type needRetryError struct {
	Backoff time.Duration
	Attempt int32
}

func (e *needRetryError) Error() string {
	return fmt.Sprintf("Retry backoff: %v, Attempt: %v", e.Backoff, e.Attempt)
}

func scheduleLocalActivity(ctx Context, params *executeLocalActivityParams) Future {
	f := &futureImpl{channel: NewChannel(ctx).(*channelImpl)}
	ctxDone, cancellable := ctx.Done().(*channelImpl)
	cancellationCallback := &receiveCallback{}
	la := getWorkflowEnvironment(ctx).ExecuteLocalActivity(*params, func(lar *localActivityResultWrapper) {
		if cancellable {
			// future is done, we don't need cancellation anymore
			ctxDone.removeReceiveCallback(cancellationCallback)
		}

		if lar.err == nil || lar.backoff <= 0 {
			f.Set(lar.result, lar.err)
			return
		}

		// set retry error, and it will be handled by workflow.ExecuteLocalActivity().
		f.Set(nil, &needRetryError{Backoff: lar.backoff, Attempt: lar.attempt})
		return
	})

	if cancellable {
		cancellationCallback.fn = func(v interface{}, more bool) bool {
			if ctx.Err() == ErrCanceled {
				getWorkflowEnvironment(ctx).RequestCancelLocalActivity(la.activityID)
			}
			return false
		}
		_, ok, more := ctxDone.receiveAsyncImpl(cancellationCallback)
		if ok || !more {
			cancellationCallback.fn(nil, more)
		}
	}

	return f
}

// ExecuteChildWorkflow requests child workflow execution in the context of a workflow.
// Context can be used to pass the settings for the child workflow.
// For example: task list that this child workflow should be routed, timeouts that need to be configured.
// Use ChildWorkflowOptions to pass down the options.
//  cwo := ChildWorkflowOptions{
// 	    ExecutionStartToCloseTimeout: 10 * time.Minute,
// 	    TaskStartToCloseTimeout: time.Minute,
// 	}
//  ctx := WithChildWorkflowOptions(ctx, cwo)
// Input childWorkflow is either a workflow name or a workflow function that is getting scheduled.
// Input args are the arguments that need to be passed to the child workflow function represented by childWorkflow.
// If the child workflow failed to complete then the future get error would indicate the failure and it can be one of
// CustomError, TimeoutError, CanceledError, GenericError.
// You can cancel the pending child workflow using context(workflow.WithCancel(ctx)) and that will fail the workflow with
// error CanceledError.
// ExecuteChildWorkflow returns ChildWorkflowFuture.
func ExecuteChildWorkflow(ctx Context, childWorkflow interface{}, args ...interface{}) ChildWorkflowFuture {
	mainFuture, mainSettable := newDecodeFuture(ctx, childWorkflow)
	executionFuture, executionSettable := NewFuture(ctx)
	result := &childWorkflowFutureImpl{
		decodeFutureImpl: mainFuture.(*decodeFutureImpl),
		executionFuture:  executionFuture.(*futureImpl),
	}
	workflowOptionsFromCtx := getWorkflowEnvOptions(ctx)
	dc := workflowOptionsFromCtx.dataConverter
	env := getWorkflowEnvironment(ctx)
	wfType, input, err := getValidatedWorkflowFunction(childWorkflow, args, dc, env.GetRegistry())
	if err != nil {
		executionSettable.Set(nil, err)
		mainSettable.Set(nil, err)
		return result
	}
	options, err := getValidatedWorkflowOptions(ctx)
	if err != nil {
		executionSettable.Set(nil, err)
		mainSettable.Set(nil, err)
		return result
	}
	options.dataConverter = dc
	options.contextPropagators = workflowOptionsFromCtx.contextPropagators
	options.memo = workflowOptionsFromCtx.memo
	options.searchAttributes = workflowOptionsFromCtx.searchAttributes

	params := executeWorkflowParams{
		workflowOptions: *options,
		input:           input,
		workflowType:    wfType,
		header:          getWorkflowHeader(ctx, options.contextPropagators),
		scheduledTime:   Now(ctx), /* this is needed for test framework, and is not send to server */
	}

	var childWorkflowExecution *WorkflowExecution

	ctxDone, cancellable := ctx.Done().(*channelImpl)
	cancellationCallback := &receiveCallback{}
	err = getWorkflowEnvironment(ctx).ExecuteChildWorkflow(params, func(r []byte, e error) {
		mainSettable.Set(r, e)
		if cancellable {
			// future is done, we don't need cancellation anymore
			ctxDone.removeReceiveCallback(cancellationCallback)
		}
	}, func(r WorkflowExecution, e error) {
		if e == nil {
			childWorkflowExecution = &r
		}
		executionSettable.Set(r, e)
	})

	if err != nil {
		executionSettable.Set(nil, err)
		mainSettable.Set(nil, err)
		return result
	}

	if cancellable {
		cancellationCallback.fn = func(v interface{}, more bool) bool {
			if ctx.Err() == ErrCanceled && childWorkflowExecution != nil && !mainFuture.IsReady() {
				// child workflow started, and ctx cancelled
				getWorkflowEnvironment(ctx).RequestCancelChildWorkflow(*options.domain, childWorkflowExecution.ID)
			}
			return false
		}
		_, ok, more := ctxDone.receiveAsyncImpl(cancellationCallback)
		if ok || !more {
			cancellationCallback.fn(nil, more)
		}
	}

	return result
}

func getWorkflowHeader(ctx Context, ctxProps []ContextPropagator) *s.Header {
	header := &s.Header{
		Fields: make(map[string][]byte),
	}
	writer := NewHeaderWriter(header)
	for _, ctxProp := range ctxProps {
		ctxProp.InjectFromWorkflow(ctx, writer)
	}
	return header
}

// WorkflowInfo information about currently executing workflow
type WorkflowInfo struct {
	WorkflowExecution                   WorkflowExecution
	WorkflowType                        WorkflowType
	TaskListName                        string
	ExecutionStartToCloseTimeoutSeconds int32
	TaskStartToCloseTimeoutSeconds      int32
	Domain                              string
	Attempt                             int32 // Attempt starts from 0 and increased by 1 for every retry if retry policy is specified.
	lastCompletionResult                []byte
	CronSchedule                        *string
	ContinuedExecutionRunID             *string
	ParentWorkflowDomain                *string
	ParentWorkflowExecution             *WorkflowExecution
	Memo                                *s.Memo
	SearchAttributes                    *s.SearchAttributes
	BinaryChecksum                      *string
}

// GetWorkflowInfo extracts info of a current workflow from a context.
func GetWorkflowInfo(ctx Context) *WorkflowInfo {
	return getWorkflowEnvironment(ctx).WorkflowInfo()
}

// GetLogger returns a logger to be used in workflow's context
func GetLogger(ctx Context) *zap.Logger {
	return getWorkflowEnvironment(ctx).GetLogger()
}

// GetMetricsScope returns a metrics scope to be used in workflow's context
func GetMetricsScope(ctx Context) tally.Scope {
	return getWorkflowEnvironment(ctx).GetMetricsScope()
}

// Now returns the current time when the decision is started or replayed.
// The workflow needs to use this Now() to get the wall clock time instead of the Go lang library one.
func Now(ctx Context) time.Time {
	return getWorkflowEnvironment(ctx).Now()
}

// NewTimer returns immediately and the future becomes ready after the specified duration d. The workflow needs to use
// this NewTimer() to get the timer instead of the Go lang library one(timer.NewTimer()). You can cancel the pending
// timer by cancel the Context (using context from workflow.WithCancel(ctx)) and that will cancel the timer. After timer
// is canceled, the returned Future become ready, and Future.Get() will return *CanceledError.
// The current timer resolution implementation is in seconds and uses math.Ceil(d.Seconds()) as the duration. But is
// subjected to change in the future.
func NewTimer(ctx Context, d time.Duration) Future {
	future, settable := NewFuture(ctx)
	if d <= 0 {
		settable.Set(true, nil)
		return future
	}

	ctxDone, cancellable := ctx.Done().(*channelImpl)
	cancellationCallback := &receiveCallback{}
	t := getWorkflowEnvironment(ctx).NewTimer(d, func(r []byte, e error) {
		settable.Set(nil, e)
		if cancellable {
			// future is done, we don't need cancellation anymore
			ctxDone.removeReceiveCallback(cancellationCallback)
		}
	})

	if t != nil && cancellable {
		cancellationCallback.fn = func(v interface{}, more bool) bool {
			if !future.IsReady() {
				getWorkflowEnvironment(ctx).RequestCancelTimer(t.timerID)
			}
			return false
		}
		_, ok, more := ctxDone.receiveAsyncImpl(cancellationCallback)
		if ok || !more {
			cancellationCallback.fn(nil, more)
		}
	}
	return future
}

// Sleep pauses the current workflow for at least the duration d. A negative or zero duration causes Sleep to return
// immediately. Workflow code needs to use this Sleep() to sleep instead of the Go lang library one(timer.Sleep()).
// You can cancel the pending sleep by cancel the Context (using context from workflow.WithCancel(ctx)).
// Sleep() returns nil if the duration d is passed, or it returns *CanceledError if the ctx is canceled. There are 2
// reasons the ctx could be canceled: 1) your workflow code cancel the ctx (with workflow.WithCancel(ctx));
// 2) your workflow itself is canceled by external request.
// The current timer resolution implementation is in seconds and uses math.Ceil(d.Seconds()) as the duration. But is
// subjected to change in the future.
func Sleep(ctx Context, d time.Duration) (err error) {
	t := NewTimer(ctx, d)
	err = t.Get(ctx, nil)
	return
}

// RequestCancelExternalWorkflow can be used to request cancellation of an external workflow.
// Input workflowID is the workflow ID of target workflow.
// Input runID indicates the instance of a workflow. Input runID is optional (default is ""). When runID is not specified,
// then the currently running instance of that workflowID will be used.
// By default, the current workflow's domain will be used as target domain. However, you can specify a different domain
// of the target workflow using the context like:
//	ctx := WithWorkflowDomain(ctx, "domain-name")
// RequestCancelExternalWorkflow return Future with failure or empty success result.
func RequestCancelExternalWorkflow(ctx Context, workflowID, runID string) Future {
	ctx1 := setWorkflowEnvOptionsIfNotExist(ctx)
	options := getWorkflowEnvOptions(ctx1)
	future, settable := NewFuture(ctx1)

	if options.domain == nil || *options.domain == "" {
		settable.Set(nil, errDomainNotSet)
		return future
	}

	if workflowID == "" {
		settable.Set(nil, errWorkflowIDNotSet)
		return future
	}

	resultCallback := func(result []byte, err error) {
		settable.Set(result, err)
	}

	getWorkflowEnvironment(ctx).RequestCancelExternalWorkflow(
		*options.domain,
		workflowID,
		runID,
		resultCallback,
	)

	return future
}

// SignalExternalWorkflow can be used to send signal info to an external workflow.
// Input workflowID is the workflow ID of target workflow.
// Input runID indicates the instance of a workflow. Input runID is optional (default is ""). When runID is not specified,
// then the currently running instance of that workflowID will be used.
// By default, the current workflow's domain will be used as target domain. However, you can specify a different domain
// of the target workflow using the context like:
//	ctx := WithWorkflowDomain(ctx, "domain-name")
// SignalExternalWorkflow return Future with failure or empty success result.
func SignalExternalWorkflow(ctx Context, workflowID, runID, signalName string, arg interface{}) Future {
	childWorkflowOnly := false // this means we are not limited to child workflow
	return signalExternalWorkflow(ctx, workflowID, runID, signalName, arg, childWorkflowOnly)
}

func signalExternalWorkflow(ctx Context, workflowID, runID, signalName string, arg interface{}, childWorkflowOnly bool) Future {
	ctx1 := setWorkflowEnvOptionsIfNotExist(ctx)
	options := getWorkflowEnvOptions(ctx1)
	future, settable := NewFuture(ctx1)

	if options.domain == nil || *options.domain == "" {
		settable.Set(nil, errDomainNotSet)
		return future
	}

	if workflowID == "" {
		settable.Set(nil, errWorkflowIDNotSet)
		return future
	}

	input, err := encodeArg(options.dataConverter, arg)
	if err != nil {
		settable.Set(nil, err)
		return future
	}

	resultCallback := func(result []byte, err error) {
		settable.Set(result, err)
	}
	getWorkflowEnvironment(ctx).SignalExternalWorkflow(
		*options.domain,
		workflowID,
		runID,
		signalName,
		input,
		arg,
		childWorkflowOnly,
		resultCallback,
	)

	return future
}

// UpsertSearchAttributes is used to add or update workflow search attributes.
// The search attributes can be used in query of List/Scan/Count workflow APIs.
// The key and value type must be registered on cadence server side;
// The value has to deterministic when replay;
// The value has to be Json serializable.
// UpsertSearchAttributes will merge attributes to existing map in workflow, for example workflow code:
//   func MyWorkflow(ctx workflow.Context, input string) error {
//	   attr1 := map[string]interface{}{
//		   "CustomIntField": 1,
//		   "CustomBoolField": true,
//	   }
//	   workflow.UpsertSearchAttributes(ctx, attr1)
//
//	   attr2 := map[string]interface{}{
//		   "CustomIntField": 2,
//		   "CustomKeywordField": "seattle",
//	   }
//	   workflow.UpsertSearchAttributes(ctx, attr2)
//   }
// will eventually have search attributes:
//   map[string]interface{}{
//   	"CustomIntField": 2,
//   	"CustomBoolField": true,
//   	"CustomKeywordField": "seattle",
//   }
// This is only supported when using ElasticSearch.
func UpsertSearchAttributes(ctx Context, attributes map[string]interface{}) error {
	if _, ok := attributes[CadenceChangeVersion]; ok {
		return errors.New("CadenceChangeVersion is a reserved key that cannot be set, please use other key")
	}
	return getWorkflowEnvironment(ctx).UpsertSearchAttributes(attributes)
}

// WithChildWorkflowOptions adds all workflow options to the context.
// The current timeout resolution implementation is in seconds and uses math.Ceil(d.Seconds()) as the duration. But is
// subjected to change in the future.
func WithChildWorkflowOptions(ctx Context, cwo ChildWorkflowOptions) Context {
	ctx1 := setWorkflowEnvOptionsIfNotExist(ctx)
	wfOptions := getWorkflowEnvOptions(ctx1)
	wfOptions.domain = common.StringPtr(cwo.Domain)
	wfOptions.taskListName = common.StringPtr(cwo.TaskList)
	wfOptions.workflowID = cwo.WorkflowID
	wfOptions.executionStartToCloseTimeoutSeconds = common.Int32Ptr(common.Int32Ceil(cwo.ExecutionStartToCloseTimeout.Seconds()))
	wfOptions.taskStartToCloseTimeoutSeconds = common.Int32Ptr(common.Int32Ceil(cwo.TaskStartToCloseTimeout.Seconds()))
	wfOptions.waitForCancellation = cwo.WaitForCancellation
	wfOptions.workflowIDReusePolicy = cwo.WorkflowIDReusePolicy
	wfOptions.retryPolicy = convertRetryPolicy(cwo.RetryPolicy)
	wfOptions.cronSchedule = cwo.CronSchedule
	wfOptions.memo = cwo.Memo
	wfOptions.searchAttributes = cwo.SearchAttributes
	wfOptions.parentClosePolicy = cwo.ParentClosePolicy

	return ctx1
}

// WithWorkflowDomain adds a domain to the context.
func WithWorkflowDomain(ctx Context, name string) Context {
	ctx1 := setWorkflowEnvOptionsIfNotExist(ctx)
	getWorkflowEnvOptions(ctx1).domain = common.StringPtr(name)
	return ctx1
}

// WithWorkflowTaskList adds a task list to the context.
func WithWorkflowTaskList(ctx Context, name string) Context {
	ctx1 := setWorkflowEnvOptionsIfNotExist(ctx)
	getWorkflowEnvOptions(ctx1).taskListName = common.StringPtr(name)
	return ctx1
}

// WithWorkflowID adds a workflowID to the context.
func WithWorkflowID(ctx Context, workflowID string) Context {
	ctx1 := setWorkflowEnvOptionsIfNotExist(ctx)
	getWorkflowEnvOptions(ctx1).workflowID = workflowID
	return ctx1
}

// WithExecutionStartToCloseTimeout adds a workflow execution timeout to the context.
// The current timeout resolution implementation is in seconds and uses math.Ceil(d.Seconds()) as the duration. But is
// subjected to change in the future.
func WithExecutionStartToCloseTimeout(ctx Context, d time.Duration) Context {
	ctx1 := setWorkflowEnvOptionsIfNotExist(ctx)
	getWorkflowEnvOptions(ctx1).executionStartToCloseTimeoutSeconds = common.Int32Ptr(common.Int32Ceil(d.Seconds()))
	return ctx1
}

// WithWorkflowTaskStartToCloseTimeout adds a decision timeout to the context.
// The current timeout resolution implementation is in seconds and uses math.Ceil(d.Seconds()) as the duration. But is
// subjected to change in the future.
func WithWorkflowTaskStartToCloseTimeout(ctx Context, d time.Duration) Context {
	ctx1 := setWorkflowEnvOptionsIfNotExist(ctx)
	getWorkflowEnvOptions(ctx1).taskStartToCloseTimeoutSeconds = common.Int32Ptr(common.Int32Ceil(d.Seconds()))
	return ctx1
}

// WithDataConverter adds DataConverter to the context.
func WithDataConverter(ctx Context, dc DataConverter) Context {
	if dc == nil {
		panic("data converter is nil for WithDataConverter")
	}
	ctx1 := setWorkflowEnvOptionsIfNotExist(ctx)
	getWorkflowEnvOptions(ctx1).dataConverter = dc
	return ctx1
}

// withContextPropagators adds ContextPropagators to the context.
func withContextPropagators(ctx Context, contextPropagators []ContextPropagator) Context {
	ctx1 := setWorkflowEnvOptionsIfNotExist(ctx)
	getWorkflowEnvOptions(ctx1).contextPropagators = contextPropagators
	return ctx1
}

// GetSignalChannel returns channel corresponding to the signal name.
func GetSignalChannel(ctx Context, signalName string) Channel {
	return getWorkflowEnvOptions(ctx).getSignalChannel(ctx, signalName)
}

func newEncodedValue(value []byte, dc DataConverter) Value {
	if dc == nil {
		dc = getDefaultDataConverter()
	}
	return &EncodedValue{value, dc}
}

// Get extract data from encoded data to desired value type. valuePtr is pointer to the actual value type.
func (b EncodedValue) Get(valuePtr interface{}) error {
	if !b.HasValue() {
		return ErrNoData
	}
	return decodeArg(b.dataConverter, b.value, valuePtr)
}

// HasValue return whether there is value
func (b EncodedValue) HasValue() bool {
	return b.value != nil
}

// SideEffect executes the provided function once, records its result into the workflow history. The recorded result on
// history will be returned without executing the provided function during replay. This guarantees the deterministic
// requirement for workflow as the exact same result will be returned in replay.
// Common use case is to run some short non-deterministic code in workflow, like getting random number or new UUID.
// The only way to fail SideEffect is to panic which causes decision task failure. The decision task after timeout is
// rescheduled and re-executed giving SideEffect another chance to succeed.
//
// Caution: do not use SideEffect to modify closures. Always retrieve result from SideEffect's encoded return value.
// For example this code is BROKEN:
//  // Bad example:
//  var random int
//  workflow.SideEffect(func(ctx workflow.Context) interface{} {
//         random = rand.Intn(100)
//         return nil
//  })
//  // random will always be 0 in replay, thus this code is non-deterministic
//  if random < 50 {
//         ....
//  } else {
//         ....
//  }
// On replay the provided function is not executed, the random will always be 0, and the workflow could takes a
// different path breaking the determinism.
//
// Here is the correct way to use SideEffect:
//  // Good example:
//  encodedRandom := SideEffect(func(ctx workflow.Context) interface{} {
//        return rand.Intn(100)
//  })
//  var random int
//  encodedRandom.Get(&random)
//  if random < 50 {
//         ....
//  } else {
//         ....
//  }
func SideEffect(ctx Context, f func(ctx Context) interface{}) Value {
	dc := getDataConverterFromWorkflowContext(ctx)
	future, settable := NewFuture(ctx)
	wrapperFunc := func() ([]byte, error) {
		r := f(ctx)
		return encodeArg(dc, r)
	}
	resultCallback := func(result []byte, err error) {
		settable.Set(EncodedValue{result, dc}, err)
	}
	getWorkflowEnvironment(ctx).SideEffect(wrapperFunc, resultCallback)
	var encoded EncodedValue
	if err := future.Get(ctx, &encoded); err != nil {
		panic(err)
	}
	return encoded
}

// MutableSideEffect executes the provided function once, then it looks up the history for the value with the given id.
// If there is no existing value, then it records the function result as a value with the given id on history;
// otherwise, it compares whether the existing value from history has changed from the new function result by calling the
// provided equals function. If they are equal, it returns the value without recording a new one in history;
//   otherwise, it records the new value with the same id on history.
//
// Caution: do not use MutableSideEffect to modify closures. Always retrieve result from MutableSideEffect's encoded
// return value.
//
// The difference between MutableSideEffect() and SideEffect() is that every new SideEffect() call in non-replay will
// result in a new marker being recorded on history. However, MutableSideEffect() only records a new marker if the value
// changed. During replay, MutableSideEffect() will not execute the function again, but it will return the exact same
// value as it was returning during the non-replay run.
//
// One good use case of MutableSideEffect() is to access dynamically changing config without breaking determinism.
func MutableSideEffect(ctx Context, id string, f func(ctx Context) interface{}, equals func(a, b interface{}) bool) Value {
	wrapperFunc := func() interface{} {
		return f(ctx)
	}
	return getWorkflowEnvironment(ctx).MutableSideEffect(id, wrapperFunc, equals)
}

// DefaultVersion is a version returned by GetVersion for code that wasn't versioned before
const DefaultVersion Version = -1

// CadenceChangeVersion is used as search attributes key to find workflows with specific change version.
const CadenceChangeVersion = "CadenceChangeVersion"

// GetVersion is used to safely perform backwards incompatible changes to workflow definitions.
// It is not allowed to update workflow code while there are workflows running as it is going to break
// determinism. The solution is to have both old code that is used to replay existing workflows
// as well as the new one that is used when it is executed for the first time.
// GetVersion returns maxSupported version when is executed for the first time. This version is recorded into the
// workflow history as a marker event. Even if maxSupported version is changed the version that was recorded is
// returned on replay. DefaultVersion constant contains version of code that wasn't versioned before.
// For example initially workflow has the following code:
//  err = workflow.ExecuteActivity(ctx, foo).Get(ctx, nil)
// it should be updated to
//  err = workflow.ExecuteActivity(ctx, bar).Get(ctx, nil)
// The backwards compatible way to execute the update is
//  v :=  GetVersion(ctx, "fooChange", DefaultVersion, 1)
//  if v  == DefaultVersion {
//      err = workflow.ExecuteActivity(ctx, foo).Get(ctx, nil)
//  } else {
//      err = workflow.ExecuteActivity(ctx, bar).Get(ctx, nil)
//  }
//
// Then bar has to be changed to baz:
//  v :=  GetVersion(ctx, "fooChange", DefaultVersion, 2)
//  if v  == DefaultVersion {
//      err = workflow.ExecuteActivity(ctx, foo).Get(ctx, nil)
//  } else if v == 1 {
//      err = workflow.ExecuteActivity(ctx, bar).Get(ctx, nil)
//  } else {
//      err = workflow.ExecuteActivity(ctx, baz).Get(ctx, nil)
//  }
//
// Later when there are no workflow executions running DefaultVersion the correspondent branch can be removed:
//  v :=  GetVersion(ctx, "fooChange", 1, 2)
//  if v == 1 {
//      err = workflow.ExecuteActivity(ctx, bar).Get(ctx, nil)
//  } else {
//      err = workflow.ExecuteActivity(ctx, baz).Get(ctx, nil)
//  }
//
// It is recommended to keep the GetVersion() call even if single branch is left:
//  GetVersion(ctx, "fooChange", 2, 2)
//  err = workflow.ExecuteActivity(ctx, baz).Get(ctx, nil)
//
// The reason to keep it is: 1) it ensures that if there is older version execution still running, it will fail here
// and not proceed; 2) if you ever need to make more changes for “fooChange”, for example change activity from baz to qux,
// you just need to update the maxVersion from 2 to 3.
//
// Note that, you only need to preserve the first call to GetVersion() for each changeID. All subsequent call to GetVersion()
// with same changeID are safe to remove. However, if you really want to get rid of the first GetVersion() call as well,
// you can do so, but you need to make sure: 1) all older version executions are completed; 2) you can no longer use “fooChange”
// as changeID. If you ever need to make changes to that same part like change from baz to qux, you would need to use a
// different changeID like “fooChange-fix2”, and start minVersion from DefaultVersion again. The code would looks like:
//
//  v := workflow.GetVersion(ctx, "fooChange-fix2", workflow.DefaultVersion, 1)
//  if v == workflow.DefaultVersion {
//    err = workflow.ExecuteActivity(ctx, baz, data).Get(ctx, nil)
//  } else {
//    err = workflow.ExecuteActivity(ctx, qux, data).Get(ctx, nil)
//  }
func GetVersion(ctx Context, changeID string, minSupported, maxSupported Version) Version {
	return getWorkflowEnvironment(ctx).GetVersion(changeID, minSupported, maxSupported)
}

// SetQueryHandler sets the query handler to handle workflow query. The queryType specify which query type this handler
// should handle. The handler must be a function that returns 2 values. The first return value must be a serializable
// result. The second return value must be an error. The handler function could receive any number of input parameters.
// All the input parameter must be serializable. You should call workflow.SetQueryHandler() at the beginning of the workflow
// code. When client calls Client.QueryWorkflow() to cadence server, a task will be generated on server that will be dispatched
// to a workflow worker, which will replay the history events and then execute a query handler based on the query type.
// The query handler will be invoked out of the context of the workflow, meaning that the handler code must not use cadence
// context to do things like workflow.NewChannel(), workflow.Go() or to call any workflow blocking functions like
// Channel.Get() or Future.Get(). Trying to do so in query handler code will fail the query and client will receive
// QueryFailedError.
// Example of workflow code that support query type "current_state":
//  func MyWorkflow(ctx workflow.Context, input string) error {
//    currentState := "started" // this could be any serializable struct
//    err := workflow.SetQueryHandler(ctx, "current_state", func() (string, error) {
//      return currentState, nil
//    })
//    if err != nil {
//      currentState = "failed to register query handler"
//      return err
//    }
//    // your normal workflow code begins here, and you update the currentState as the code makes progress.
//    currentState = "waiting timer"
//    err = NewTimer(ctx, time.Hour).Get(ctx, nil)
//    if err != nil {
//      currentState = "timer failed"
//      return err
//    }
//
//    currentState = "waiting activity"
//    ctx = WithActivityOptions(ctx, myActivityOptions)
//    err = ExecuteActivity(ctx, MyActivity, "my_input").Get(ctx, nil)
//    if err != nil {
//      currentState = "activity failed"
//      return err
//    }
//    currentState = "done"
//    return nil
//  }
func SetQueryHandler(ctx Context, queryType string, handler interface{}) error {
	if strings.HasPrefix(queryType, "__") {
		return errors.New("queryType starts with '__' is reserved for internal use")
	}
	return setQueryHandler(ctx, queryType, handler)
}

// IsReplaying returns whether the current workflow code is replaying.
//
// Warning! Never make decisions, like schedule activity/childWorkflow/timer or send/wait on future/channel, based on
// this flag as it is going to break workflow determinism requirement.
// The only reasonable use case for this flag is to avoid some external actions during replay, like custom logging or
// metric reporting. Please note that Cadence already provide standard logging/metric via workflow.GetLogger(ctx) and
// workflow.GetMetricsScope(ctx), and those standard mechanism are replay-aware and it will automatically suppress during
// replay. Only use this flag if you need custom logging/metrics reporting, for example if you want to log to kafka.
//
// Warning! Any action protected by this flag should not fail or if it does fail should ignore that failure or panic
// on the failure. If workflow don't want to be blocked on those failure, it should ignore those failure; if workflow do
// want to make sure it proceed only when that action succeed then it should panic on that failure. Panic raised from a
// workflow causes decision task to fail and cadence server will rescheduled later to retry.
func IsReplaying(ctx Context) bool {
	return getWorkflowEnvironment(ctx).IsReplaying()
}

// HasLastCompletionResult checks if there is completion result from previous runs.
// This is used in combination with cron schedule. A workflow can be started with an optional cron schedule.
// If a cron workflow wants to pass some data to next schedule, it can return any data and that data will become
// available when next run starts.
// This HasLastCompletionResult() checks if there is such data available passing down from previous successful run.
func HasLastCompletionResult(ctx Context) bool {
	info := GetWorkflowInfo(ctx)
	return len(info.lastCompletionResult) > 0
}

// GetLastCompletionResult extract last completion result from previous run for this cron workflow.
// This is used in combination with cron schedule. A workflow can be started with an optional cron schedule.
// If a cron workflow wants to pass some data to next schedule, it can return any data and that data will become
// available when next run starts.
// This GetLastCompletionResult() extract the data into expected data structure.
func GetLastCompletionResult(ctx Context, d ...interface{}) error {
	info := GetWorkflowInfo(ctx)
	if len(info.lastCompletionResult) == 0 {
		return ErrNoData
	}

	encodedVal := newEncodedValues(info.lastCompletionResult, getDataConverterFromWorkflowContext(ctx))
	return encodedVal.Get(d...)
}<|MERGE_RESOLUTION|>--- conflicted
+++ resolved
@@ -259,8 +259,6 @@
 func RegisterWorkflowWithOptions(workflowFunc interface{}, opts RegisterWorkflowOptions) {
 	registry := getGlobalRegistry()
 	registry.RegisterWorkflowWithOptions(workflowFunc, opts)
-<<<<<<< HEAD
-=======
 }
 
 // Await blocks the calling thread until condition() returns true
@@ -280,7 +278,6 @@
 		state.yield("Await")
 	}
 	return nil
->>>>>>> ec82b6fb
 }
 
 // NewChannel create new Channel instance
